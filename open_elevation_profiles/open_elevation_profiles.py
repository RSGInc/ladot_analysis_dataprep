--- conflicted
+++ resolved
@@ -273,11 +273,7 @@
         """
         Generate elevation trajectories for each coordinate pair
 
-<<<<<<< HEAD
-        TO DO: parallelize this bc it takes wayyy too long right now.
-=======
-        TO DO: parallelize this bc right now it takes way too long to run.
->>>>>>> da95e668
+        TO DO: parallelize this bc it takes way too long to run.
 
         Args
             gdf: A geopandas.GeoDataFrame of LineString geometries
